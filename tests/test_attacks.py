--- conflicted
+++ resolved
@@ -36,14 +36,6 @@
     (fa.L2DeepFoolAttack(steps=50, loss="logits"), True, False),
     (fa.L2DeepFoolAttack(steps=50, loss="crossentropy"), True, False),
     (fa.LinfDeepFoolAttack(steps=50), True, False),
-<<<<<<< HEAD
-    (fa.LinearSearchBlendedUniformNoiseAttack(steps=50), False, False),
-    (fa.L2AdditiveGaussianNoiseAttack(epsilon=1500.0), False, False),
-    (fa.LinfAdditiveUniformNoiseAttack(epsilon=5.0), False, False),
-    (fa.L2RepeatedAdditiveGaussianNoiseAttack(epsilon=1000.0), False, False),
-    (fa.L2RepeatedAdditiveUniformNoiseAttack(epsilon=1000.0), False, False),
-    (fa.LinfRepeatedAdditiveUniformNoiseAttack(epsilon=1.0), False, False),
-=======
     (fa.SaltAndPepperNoiseAttack(steps=50), True, False),
     (fa.BoundaryAttack(steps=50), False, False),
     (fa.LinearSearchBlendedUniformNoiseAttack(steps=50), False, False),
@@ -52,7 +44,6 @@
     (fa.L2RepeatedAdditiveGaussianNoiseAttack(epsilon=1000.0), False, False),
     (fa.L2RepeatedAdditiveUniformNoiseAttack(epsilon=1000.0), False, False),
     (fa.LinfRepeatedAdditiveUniformNoiseAttack(epsilon=3.0), False, False),
->>>>>>> 15bca736
 ]
 
 
