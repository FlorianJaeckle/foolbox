import numpy as np
from abc import abstractmethod
import logging
import warnings

from .base import BatchAttack
from .base import generator_decorator
from .. import distances
from ..utils import crossentropy
from .. import nprng
from ..optimizers import AdamOptimizer
from ..optimizers import GDOptimizer


class IterativeProjectedGradientBaseAttack(BatchAttack):
    """Base class for iterative (projected) gradient attacks.

    Concrete subclasses should implement as_generator, _gradient
    and _clip_perturbation.

    TODO: add support for other loss-functions, e.g. the CW loss function,
    see https://github.com/MadryLab/mnist_challenge/blob/master/pgd_attack.py
    """

    @abstractmethod
    def _gradient(self, a, x, class_, strict=True, gradient_args={}):
        raise NotImplementedError

    @abstractmethod
    def _clip_perturbation(self, a, noise, epsilon):
        raise NotImplementedError

    @abstractmethod
    def _create_optimizer(self, a, stepsize):
        raise NotImplementedError

    @abstractmethod
    def _check_distance(self, a):
        raise NotImplementedError

    def _get_mode_and_class(self, a):
        # determine if the attack is targeted or not
        target_class = a.target_class()
        targeted = target_class is not None

        if targeted:
            class_ = target_class
        else:
            class_ = a.original_class
        return targeted, class_

<<<<<<< HEAD
    def _run(
        self,
        a,
        binary_search,
        epsilon,
        stepsize,
        iterations,
        random_start,
        return_early,
        gradient_kwargs={},
    ):
=======
    def _run(self, a, binary_search,
             epsilon, stepsize, iterations,
             random_start, return_early, gradient_args={}):
>>>>>>> c0515995
        if not a.has_gradient():
            warnings.warn(
                "applied gradient-based attack to model that"
                " does not provide gradients"
            )
            return

        self._check_distance(a)

        targeted, class_ = self._get_mode_and_class(a)

        if binary_search:
            if isinstance(binary_search, bool):
                k = 20
            else:
                k = int(binary_search)
            yield from self._run_binary_search(
<<<<<<< HEAD
                a,
                epsilon,
                stepsize,
                iterations,
                random_start,
                targeted,
                class_,
                return_early,
                k=k,
                gradient_kwargs=gradient_kwargs,
            )
=======
                a, epsilon, stepsize, iterations,
                random_start, targeted, class_, return_early, k=k,
                gradient_args=gradient_args)
>>>>>>> c0515995
            return
        else:
            optimizer = self._create_optimizer(a, stepsize)

            success = yield from self._run_one(
<<<<<<< HEAD
                a,
                epsilon,
                optimizer,
                iterations,
                random_start,
                targeted,
                class_,
                return_early,
                gradient_kwargs,
            )
            return success

    def _run_binary_search(
        self,
        a,
        epsilon,
        stepsize,
        iterations,
        random_start,
        targeted,
        class_,
        return_early,
        k,
        gradient_kwargs,
    ):
=======
                a, epsilon, optimizer, iterations,
                random_start, targeted, class_, return_early,
                gradient_args)
            return success

    def _run_binary_search(self, a, epsilon, stepsize, iterations,
                           random_start, targeted, class_, return_early, k,
                           gradient_args):
>>>>>>> c0515995

        factor = stepsize / epsilon

        def try_epsilon(epsilon):
            stepsize = factor * epsilon
            optimizer = self._create_optimizer(a, stepsize)

            success = yield from self._run_one(
<<<<<<< HEAD
                a,
                epsilon,
                optimizer,
                iterations,
                random_start,
                targeted,
                class_,
                return_early,
                gradient_kwargs,
            )
=======
                a, epsilon, optimizer, iterations,
                random_start, targeted, class_, return_early,
                gradient_args)
>>>>>>> c0515995
            return success

        for i in range(k):
            success = yield from try_epsilon(epsilon)
            if success:
                logging.info("successful for eps = {}".format(epsilon))
                break
            logging.info("not successful for eps = {}".format(epsilon))
            epsilon = epsilon * 1.5
        else:
            logging.warning("exponential search failed")
            return

        bad = 0
        good = epsilon

        for i in range(k):
            epsilon = (good + bad) / 2
            success = yield from try_epsilon(epsilon)
            if success:
                good = epsilon
                logging.info("successful for eps = {}".format(epsilon))
            else:
                bad = epsilon
<<<<<<< HEAD
                logging.info("not successful for eps = {}".format(epsilon))

    def _run_one(
        self,
        a,
        epsilon,
        optimizer,
        iterations,
        random_start,
        targeted,
        class_,
        return_early,
        gradient_kwargs,
    ):
=======
                logging.info('not successful for eps = {}'.format(epsilon))

    def _run_one(self, a, epsilon, optimizer, iterations,
                 random_start, targeted, class_, return_early,
                 gradient_args):
>>>>>>> c0515995
        min_, max_ = a.bounds()
        s = max_ - min_

        original = a.unperturbed.copy()

        if random_start:
            # using uniform noise even if the perturbation clipping uses
            # a different norm because cleverhans does it the same way
            noise = nprng.uniform(-epsilon * s, epsilon * s, original.shape).astype(
                original.dtype
            )
            x = original + self._clip_perturbation(a, noise, epsilon)
            strict = False  # because we don't enforce the bounds here
        else:
            x = original
            strict = True

        success = False
        for _ in range(iterations):
<<<<<<< HEAD
            gradient = yield from self._gradient(
                a, x, class_, strict=strict, **gradient_kwargs
            )
=======
            gradient = yield from self._gradient(a, x, class_, strict=strict,
                                                 gradient_args=gradient_args)
>>>>>>> c0515995
            # non-strict only for the first call and
            # only if random_start is True
            strict = True
            if not targeted:
                gradient = -gradient

            # untargeted: gradient ascent on cross-entropy to original class
            # targeted: gradient descent on cross-entropy to target class
            x = x + optimizer(gradient)

            x = original + self._clip_perturbation(a, x - original, epsilon)

            x = np.clip(x, min_, max_)

            logits, is_adversarial = yield from a.forward_one(x)
            if logging.getLogger().isEnabledFor(logging.DEBUG):
                if targeted:
                    ce = crossentropy(a.original_class, logits)
                    logging.debug(
                        "crossentropy to {} is {}".format(a.original_class, ce)
                    )
                ce = crossentropy(class_, logits)
                logging.debug("crossentropy to {} is {}".format(class_, ce))
            if is_adversarial:
                if return_early:
                    return True
                else:
                    success = True
        return success


class GDOptimizerMixin(object):
    def _create_optimizer(self, a, stepsize):
        return GDOptimizer(stepsize)


class AdamOptimizerMixin(object):
    def _create_optimizer(self, a, stepsize):
        return AdamOptimizer(a.unperturbed.shape, stepsize)


class LinfinityGradientMixin(object):
    def _gradient(self, a, x, class_, strict=True, gradient_args={}):
        gradient = yield from a.gradient_one(x, class_, strict=strict)
        gradient = np.sign(gradient)
        min_, max_ = a.bounds()
        gradient = (max_ - min_) * gradient
        return gradient


class SparseL1GradientMixin(object):
    """Calculates a sparse L1 gradient introduced in [1]_.

         References
        ----------
        .. [1] Florian Tramèr, Dan Boneh,
               "Adversarial Training and Robustness for Multiple Perturbations",
               https://arxiv.org/abs/1904.13000

        """

    def _gradient(self, a, x, class_, strict=True, gradient_args={}):
        q = gradient_args['q']

        gradient = yield from a.gradient_one(x, class_, strict=strict)

        # make gradient sparse
        abs_grad = np.abs(gradient)
        gradient_percentile_mask = abs_grad <= np.percentile(abs_grad.flatten(), q)
        e = np.sign(gradient)
        e[gradient_percentile_mask] = 0

        # using mean to make range of epsilons comparable to Linf
        normalization = np.mean(np.abs(e))

        gradient = e / normalization
        min_, max_ = a.bounds()
        gradient = (max_ - min_) * gradient
        return gradient


class L1GradientMixin(object):
    def _gradient(self, a, x, class_, strict=True, gradient_args={}):
        gradient = yield from a.gradient_one(x, class_, strict=strict)
        # using mean to make range of epsilons comparable to Linf
        gradient_norm = np.mean(np.abs(gradient))
        gradient_norm = max(1e-12, gradient_norm)
        gradient = gradient / gradient_norm
        min_, max_ = a.bounds()
        gradient = (max_ - min_) * gradient
        return gradient


class L2GradientMixin(object):
    def _gradient(self, a, x, class_, strict=True, gradient_args={}):
        gradient = yield from a.gradient_one(x, class_, strict=strict)
        # using mean to make range of epsilons comparable to Linf
        gradient_norm = np.sqrt(np.mean(np.square(gradient)))
        gradient_norm = max(1e-12, gradient_norm)
        gradient = gradient / gradient_norm
        min_, max_ = a.bounds()
        gradient = (max_ - min_) * gradient
        return gradient


class LinfinityClippingMixin(object):
    def _clip_perturbation(self, a, perturbation, epsilon):
        min_, max_ = a.bounds()
        s = max_ - min_
        clipped = np.clip(perturbation, -epsilon * s, epsilon * s)
        return clipped


class L1ClippingMixin(object):
    def _clip_perturbation(self, a, perturbation, epsilon):
        # using mean to make range of epsilons comparable to Linf
        norm = np.mean(np.abs(perturbation))
        norm = max(1e-12, norm)  # avoid divsion by zero
        min_, max_ = a.bounds()
        s = max_ - min_
        # clipping, i.e. only decreasing norm
        factor = min(1, epsilon * s / norm)
        return perturbation * factor


class L2ClippingMixin(object):
    def _clip_perturbation(self, a, perturbation, epsilon):
        # using mean to make range of epsilons comparable to Linf
        norm = np.sqrt(np.mean(np.square(perturbation)))
        norm = max(1e-12, norm)  # avoid divsion by zero
        min_, max_ = a.bounds()
        s = max_ - min_
        # clipping, i.e. only decreasing norm
        factor = min(1, epsilon * s / norm)
        return perturbation * factor


class LinfinityDistanceCheckMixin(object):
    def _check_distance(self, a):
        if not isinstance(a.distance, distances.Linfinity):
            logging.warning(
                "Running an attack that tries to minimize the"
                " Linfinity norm of the perturbation without"
                " specifying foolbox.distances.Linfinity as"
                " the distance metric might lead to suboptimal"
                " results."
            )


class L1DistanceCheckMixin(object):
    def _check_distance(self, a):
        if not isinstance(a.distance, distances.MAE):
            logging.warning(
                "Running an attack that tries to minimize the"
                " L1 norm of the perturbation without"
                " specifying foolbox.distances.MAE as"
                " the distance metric might lead to suboptimal"
                " results."
            )


class L2DistanceCheckMixin(object):
    def _check_distance(self, a):
        if not isinstance(a.distance, distances.MSE):
            logging.warning(
                "Running an attack that tries to minimize the"
                " L2 norm of the perturbation without"
                " specifying foolbox.distances.MSE as"
                " the distance metric might lead to suboptimal"
                " results."
            )


class LinfinityBasicIterativeAttack(
    LinfinityGradientMixin,
    LinfinityClippingMixin,
    LinfinityDistanceCheckMixin,
    GDOptimizerMixin,
    IterativeProjectedGradientBaseAttack,
):

    """The Basic Iterative Method introduced in [1]_.

    This attack is also known as Projected Gradient
    Descent (PGD) (without random start) or FGMS^k.

    References
    ----------
    .. [1] Alexey Kurakin, Ian Goodfellow, Samy Bengio,
           "Adversarial examples in the physical world",
            https://arxiv.org/abs/1607.02533

    .. seealso:: :class:`ProjectedGradientDescentAttack`

    """

    @generator_decorator
    def as_generator(
        self,
        a,
        binary_search=True,
        epsilon=0.3,
        stepsize=0.05,
        iterations=10,
        random_start=False,
        return_early=True,
    ):

        """Simple iterative gradient-based attack known as
        Basic Iterative Method, Projected Gradient Descent or FGSM^k.

        Parameters
        ----------
        inputs : `numpy.ndarray`
            Batch of inputs with shape as expected by the underlying model.
        labels : `numpy.ndarray`
            Class labels of the inputs as a vector of integers in [0, number of classes).
        unpack : bool
            If true, returns the adversarial inputs as an array, otherwise returns Adversarial objects.
        binary_search : bool or int
            Whether to perform a binary search over epsilon and stepsize,
            keeping their ratio constant and using their values to start
            the search. If False, hyperparameters are not optimized.
            Can also be an integer, specifying the number of binary
            search steps (default 20).
        epsilon : float
            Limit on the perturbation size; if binary_search is True,
            this value is only for initialization and automatically
            adapted.
        stepsize : float
            Step size for gradient descent; if binary_search is True,
            this value is only for initialization and automatically
            adapted.
        iterations : int
            Number of iterations for each gradient descent run.
        random_start : bool
            Start the attack from a random point rather than from the
            original input.
        return_early : bool
            Whether an individual gradient descent run should stop as
            soon as an adversarial is found.
        """

        assert epsilon > 0

        yield from self._run(
            a, binary_search, epsilon, stepsize, iterations, random_start, return_early
        )


LinfinityBasicIterativeAttack.__call__.__doc__ = (
    LinfinityBasicIterativeAttack.as_generator.__doc__
)


BasicIterativeMethod = LinfinityBasicIterativeAttack
BIM = BasicIterativeMethod


class L1BasicIterativeAttack(
    L1GradientMixin,
    L1ClippingMixin,
    L1DistanceCheckMixin,
    GDOptimizerMixin,
    IterativeProjectedGradientBaseAttack,
):

    """Modified version of the Basic Iterative Method
    that minimizes the L1 distance.

    .. seealso:: :class:`LinfinityBasicIterativeAttack`

    """

    @generator_decorator
    def as_generator(
        self,
        a,
        binary_search=True,
        epsilon=0.3,
        stepsize=0.05,
        iterations=10,
        random_start=False,
        return_early=True,
    ):

        """Simple iterative gradient-based attack known as
        Basic Iterative Method, Projected Gradient Descent or FGSM^k.

        Parameters
        ----------
        inputs : `numpy.ndarray`
            Batch of inputs with shape as expected by the underlying model.
        labels : `numpy.ndarray`
            Class labels of the inputs as a vector of integers in [0, number of classes).
        unpack : bool
            If true, returns the adversarial inputs as an array, otherwise returns Adversarial objects.
        binary_search : bool or int
            Whether to perform a binary search over epsilon and stepsize,
            keeping their ratio constant and using their values to start
            the search. If False, hyperparameters are not optimized.
            Can also be an integer, specifying the number of binary
            search steps (default 20).
        epsilon : float
            Limit on the perturbation size; if binary_search is True,
            this value is only for initialization and automatically
            adapted.
        stepsize : float
            Step size for gradient descent; if binary_search is True,
            this value is only for initialization and automatically
            adapted.
        iterations : int
            Number of iterations for each gradient descent run.
        random_start : bool
            Start the attack from a random point rather than from the
            original input.
        return_early : bool
            Whether an individual gradient descent run should stop as
            soon as an adversarial is found.
        """

        assert epsilon > 0

        yield from self._run(
            a, binary_search, epsilon, stepsize, iterations, random_start, return_early
        )


L1BasicIterativeAttack.__call__.__doc__ = L1BasicIterativeAttack.as_generator.__doc__


class SparseL1BasicIterativeAttack(
    SparseL1GradientMixin,
    L1ClippingMixin,
    L1DistanceCheckMixin,
    GDOptimizerMixin,
    IterativeProjectedGradientBaseAttack,
):

    """Sparse version of the Basic Iterative Method
    that minimizes the L1 distance introduced in [1]_.

     References
    ----------
    .. [1] Florian Tramèr, Dan Boneh,
           "Adversarial Training and Robustness for Multiple Perturbations",
           https://arxiv.org/abs/1904.13000

    .. seealso:: :class:`L1BasicIterativeAttack`

    """

    @generator_decorator
    def as_generator(
        self,
        a,
        q=80.0,
        binary_search=True,
        epsilon=0.3,
        stepsize=0.05,
        iterations=10,
        random_start=False,
        return_early=True,
    ):

        """Sparse version of a gradient-based attack that minimizes the
        L1 distance.

        Parameters
        ----------
        inputs : `numpy.ndarray`
            Batch of inputs with shape as expected by the underlying model.
        labels : `numpy.ndarray`
            Class labels of the inputs as a vector of integers in [0, number of classes).
        unpack : bool
            If true, returns the adversarial inputs as an array, otherwise returns Adversarial objects.
        q : float
            Relative percentile to make gradients sparse (must be in [0, 100))
        binary_search : bool or int
            Whether to perform a binary search over epsilon and stepsize,
            keeping their ratio constant and using their values to start
            the search. If False, hyperparameters are not optimized.
            Can also be an integer, specifying the number of binary
            search steps (default 20).
        epsilon : float
            Limit on the perturbation size; if binary_search is True,
            this value is only for initialization and automatically
            adapted.
        stepsize : float
            Step size for gradient descent; if binary_search is True,
            this value is only for initialization and automatically
            adapted.
        iterations : int
            Number of iterations for each gradient descent run.
        random_start : bool
            Start the attack from a random point rather than from the
            original input.
        return_early : bool
            Whether an individual gradient descent run should stop as
            soon as an adversarial is found.
        """

        assert epsilon > 0

        assert 0 <= q < 100.0, "`q` must be in [0, 100)."

<<<<<<< HEAD
        yield from self._run(
            a,
            binary_search,
            epsilon,
            stepsize,
            iterations,
            random_start,
            return_early,
            gradient_kwargs={"q": q},
        )
=======
        yield from self._run(a, binary_search,
                             epsilon, stepsize, iterations,
                             random_start, return_early,
                             gradient_args={'q': q})
>>>>>>> c0515995


SparseL1BasicIterativeAttack.__call__.__doc__ = (
    SparseL1BasicIterativeAttack.as_generator.__doc__
)


class L2BasicIterativeAttack(
    L2GradientMixin,
    L2ClippingMixin,
    L2DistanceCheckMixin,
    GDOptimizerMixin,
    IterativeProjectedGradientBaseAttack,
):

    """Modified version of the Basic Iterative Method
    that minimizes the L2 distance.

    .. seealso:: :class:`LinfinityBasicIterativeAttack`

    """

    @generator_decorator
    def as_generator(
        self,
        a,
        binary_search=True,
        epsilon=0.3,
        stepsize=0.05,
        iterations=10,
        random_start=False,
        return_early=True,
    ):

        """Simple iterative gradient-based attack known as
        Basic Iterative Method, Projected Gradient Descent or FGSM^k.

        Parameters
        ----------
        inputs : `numpy.ndarray`
            Batch of inputs with shape as expected by the underlying model.
        labels : `numpy.ndarray`
            Class labels of the inputs as a vector of integers in [0, number of classes).
        unpack : bool
            If true, returns the adversarial inputs as an array, otherwise returns Adversarial objects.
        binary_search : bool or int
            Whether to perform a binary search over epsilon and stepsize,
            keeping their ratio constant and using their values to start
            the search. If False, hyperparameters are not optimized.
            Can also be an integer, specifying the number of binary
            search steps (default 20).
        epsilon : float
            Limit on the perturbation size; if binary_search is True,
            this value is only for initialization and automatically
            adapted.
        stepsize : float
            Step size for gradient descent; if binary_search is True,
            this value is only for initialization and automatically
            adapted.
        iterations : int
            Number of iterations for each gradient descent run.
        random_start : bool
            Start the attack from a random point rather than from the
            original input.
        return_early : bool
            Whether an individual gradient descent run should stop as
            soon as an adversarial is found.
        """

        assert epsilon > 0

        yield from self._run(
            a, binary_search, epsilon, stepsize, iterations, random_start, return_early
        )


L2BasicIterativeAttack.__call__.__doc__ = L2BasicIterativeAttack.as_generator.__doc__


class ProjectedGradientDescentAttack(
    LinfinityGradientMixin,
    LinfinityClippingMixin,
    LinfinityDistanceCheckMixin,
    GDOptimizerMixin,
    IterativeProjectedGradientBaseAttack,
):

    """The Projected Gradient Descent Attack
    introduced in [1]_ without random start.

    When used without a random start, this attack
    is also known as Basic Iterative Method (BIM)
    or FGSM^k.

    References
    ----------
    .. [1] Aleksander Madry, Aleksandar Makelov, Ludwig Schmidt,
           Dimitris Tsipras, Adrian Vladu, "Towards Deep Learning
           Models Resistant to Adversarial Attacks",
           https://arxiv.org/abs/1706.06083

    .. seealso::

       :class:`LinfinityBasicIterativeAttack` and
       :class:`RandomStartProjectedGradientDescentAttack`

    """

    @generator_decorator
    def as_generator(
        self,
        a,
        binary_search=True,
        epsilon=0.3,
        stepsize=0.01,
        iterations=40,
        random_start=False,
        return_early=True,
    ):

        """Simple iterative gradient-based attack known as
        Basic Iterative Method, Projected Gradient Descent or FGSM^k.

        Parameters
        ----------
        inputs : `numpy.ndarray`
            Batch of inputs with shape as expected by the underlying model.
        labels : `numpy.ndarray`
            Class labels of the inputs as a vector of integers in [0, number of classes).
        unpack : bool
            If true, returns the adversarial inputs as an array, otherwise returns Adversarial objects.
        binary_search : bool or int
            Whether to perform a binary search over epsilon and stepsize,
            keeping their ratio constant and using their values to start
            the search. If False, hyperparameters are not optimized.
            Can also be an integer, specifying the number of binary
            search steps (default 20).
        epsilon : float
            Limit on the perturbation size; if binary_search is True,
            this value is only for initialization and automatically
            adapted.
        stepsize : float
            Step size for gradient descent; if binary_search is True,
            this value is only for initialization and automatically
            adapted.
        iterations : int
            Number of iterations for each gradient descent run.
        random_start : bool
            Start the attack from a random point rather than from the
            original input.
        return_early : bool
            Whether an individual gradient descent run should stop as
            soon as an adversarial is found.
        """

        assert epsilon > 0

        yield from self._run(
            a, binary_search, epsilon, stepsize, iterations, random_start, return_early
        )


ProjectedGradientDescentAttack.__call__.__doc__ = (
    ProjectedGradientDescentAttack.as_generator.__doc__
)


ProjectedGradientDescent = ProjectedGradientDescentAttack
PGD = ProjectedGradientDescent


class RandomStartProjectedGradientDescentAttack(
    LinfinityGradientMixin,
    LinfinityClippingMixin,
    LinfinityDistanceCheckMixin,
    GDOptimizerMixin,
    IterativeProjectedGradientBaseAttack,
):

    """The Projected Gradient Descent Attack
    introduced in [1]_ with random start.

    References
    ----------
    .. [1] Aleksander Madry, Aleksandar Makelov, Ludwig Schmidt,
           Dimitris Tsipras, Adrian Vladu, "Towards Deep Learning
           Models Resistant to Adversarial Attacks",
           https://arxiv.org/abs/1706.06083

    .. seealso:: :class:`ProjectedGradientDescentAttack`

    """

    @generator_decorator
    def as_generator(
        self,
        a,
        binary_search=True,
        epsilon=0.3,
        stepsize=0.01,
        iterations=40,
        random_start=True,
        return_early=True,
    ):

        """Simple iterative gradient-based attack known as
        Basic Iterative Method, Projected Gradient Descent or FGSM^k.

        Parameters
        ----------
        inputs : `numpy.ndarray`
            Batch of inputs with shape as expected by the underlying model.
        labels : `numpy.ndarray`
            Class labels of the inputs as a vector of integers in [0, number of classes).
        unpack : bool
            If true, returns the adversarial inputs as an array, otherwise returns Adversarial objects.
        binary_search : bool or int
            Whether to perform a binary search over epsilon and stepsize,
            keeping their ratio constant and using their values to start
            the search. If False, hyperparameters are not optimized.
            Can also be an integer, specifying the number of binary
            search steps (default 20).
        epsilon : float
            Limit on the perturbation size; if binary_search is True,
            this value is only for initialization and automatically
            adapted.
        stepsize : float
            Step size for gradient descent; if binary_search is True,
            this value is only for initialization and automatically
            adapted.
        iterations : int
            Number of iterations for each gradient descent run.
        random_start : bool
            Start the attack from a random point rather than from the
            original input.
        return_early : bool
            Whether an individual gradient descent run should stop as
            soon as an adversarial is found.
        """

        assert epsilon > 0

        yield from self._run(
            a, binary_search, epsilon, stepsize, iterations, random_start, return_early
        )


RandomStartProjectedGradientDescentAttack.__call__.__doc__ = (
    RandomStartProjectedGradientDescentAttack.as_generator.__doc__
)


RandomProjectedGradientDescent = RandomStartProjectedGradientDescentAttack
RandomPGD = RandomProjectedGradientDescent


class MomentumIterativeAttack(
    LinfinityClippingMixin,
    LinfinityDistanceCheckMixin,
    GDOptimizerMixin,
    IterativeProjectedGradientBaseAttack,
):

    """The Momentum Iterative Method attack
    introduced in [1]_. It's like the Basic
    Iterative Method or Projected Gradient
    Descent except that it uses momentum.

    References
    ----------
    .. [1] Yinpeng Dong, Fangzhou Liao, Tianyu Pang, Hang Su,
           Jun Zhu, Xiaolin Hu, Jianguo Li, "Boosting Adversarial
           Attacks with Momentum",
           https://arxiv.org/abs/1710.06081

    """

    def _gradient(self, a, x, class_, strict=True, gradient_args={}):
        # get current gradient
        gradient = yield from a.gradient_one(x, class_, strict=strict)
        gradient = gradient / max(1e-12, np.mean(np.abs(gradient)))

        # combine with history of gradient as new history
        self._momentum_history = self._decay_factor * self._momentum_history + gradient

        # use history
        gradient = self._momentum_history
        gradient = np.sign(gradient)
        min_, max_ = a.bounds()
        gradient = (max_ - min_) * gradient
        return gradient

    def _run_one(self, *args, **kwargs):
        # reset momentum history every time we restart
        # gradient descent
        self._momentum_history = 0
        success = yield from super(MomentumIterativeAttack, self)._run_one(
            *args, **kwargs
        )
        return success

    @generator_decorator
    def as_generator(
        self,
        a,
        binary_search=True,
        epsilon=0.3,
        stepsize=0.06,
        iterations=10,
        decay_factor=1.0,
        random_start=False,
        return_early=True,
    ):

        """Momentum-based iterative gradient attack known as
        Momentum Iterative Method.

        Parameters
        ----------
        inputs : `numpy.ndarray`
            Batch of inputs with shape as expected by the underlying model.
        labels : `numpy.ndarray`
            Class labels of the inputs as a vector of integers in [0, number of classes).
        unpack : bool
            If true, returns the adversarial inputs as an array, otherwise returns Adversarial objects.
        binary_search : bool
            Whether to perform a binary search over epsilon and stepsize,
            keeping their ratio constant and using their values to start
            the search. If False, hyperparameters are not optimized.
            Can also be an integer, specifying the number of binary
            search steps (default 20).
        epsilon : float
            Limit on the perturbation size; if binary_search is True,
            this value is only for initialization and automatically
            adapted.
        stepsize : float
            Step size for gradient descent; if binary_search is True,
            this value is only for initialization and automatically
            adapted.
        iterations : int
            Number of iterations for each gradient descent run.
        decay_factor : float
            Decay factor used by the momentum term.
        random_start : bool
            Start the attack from a random point rather than from the
            original input.
        return_early : bool
            Whether an individual gradient descent run should stop as
            soon as an adversarial is found.
        """

        assert epsilon > 0

        self._decay_factor = decay_factor

        yield from self._run(
            a, binary_search, epsilon, stepsize, iterations, random_start, return_early
        )


MomentumIterativeAttack.__call__.__doc__ = MomentumIterativeAttack.as_generator.__doc__
MomentumIterativeMethod = MomentumIterativeAttack


class AdamL1BasicIterativeAttack(
    L1GradientMixin,
    L1ClippingMixin,
    L1DistanceCheckMixin,
    AdamOptimizerMixin,
    IterativeProjectedGradientBaseAttack,
):

    """Modified version of the Basic Iterative Method
    that minimizes the L1 distance using the Adam optimizer.

    .. seealso:: :class:`LinfinityBasicIterativeAttack`

    """

    @generator_decorator
    def as_generator(
        self,
        a,
        binary_search=True,
        epsilon=0.3,
        stepsize=0.05,
        iterations=10,
        random_start=False,
        return_early=True,
    ):

        """Simple iterative gradient-based attack known as
        Basic Iterative Method, Projected Gradient Descent or FGSM^k.

        Parameters
        ----------
        input_or_adv : `numpy.ndarray` or :class:`Adversarial`
            The original, unperturbed input as a `numpy.ndarray` or
            an :class:`Adversarial` instance.
        label : int
            The reference label of the original input. Must be passed
            if `a` is a `numpy.ndarray`, must not be passed if `a` is
            an :class:`Adversarial` instance.
        unpack : bool
            If true, returns the adversarial input, otherwise returns
            the Adversarial object.
        binary_search : bool or int
            Whether to perform a binary search over epsilon and stepsize,
            keeping their ratio constant and using their values to start
            the search. If False, hyperparameters are not optimized.
            Can also be an integer, specifying the number of binary
            search steps (default 20).
        epsilon : float
            Limit on the perturbation size; if binary_search is True,
            this value is only for initialization and automatically
            adapted.
        stepsize : float
            Step size for gradient descent; if binary_search is True,
            this value is only for initialization and automatically
            adapted.
        iterations : int
            Number of iterations for each gradient descent run.
        random_start : bool
            Start the attack from a random point rather than from the
            original input.
        return_early : bool
            Whether an individual gradient descent run should stop as
            soon as an adversarial is found.
        """

        assert epsilon > 0

        yield from self._run(
            a, binary_search, epsilon, stepsize, iterations, random_start, return_early
        )


class AdamL2BasicIterativeAttack(
    L2GradientMixin,
    L2ClippingMixin,
    L2DistanceCheckMixin,
    AdamOptimizerMixin,
    IterativeProjectedGradientBaseAttack,
):

    """Modified version of the Basic Iterative Method
    that minimizes the L2 distance using the Adam optimizer.

    .. seealso:: :class:`LinfinityBasicIterativeAttack`

    """

    @generator_decorator
    def as_generator(
        self,
        a,
        binary_search=True,
        epsilon=0.3,
        stepsize=0.05,
        iterations=10,
        random_start=False,
        return_early=True,
    ):

        """Simple iterative gradient-based attack known as
        Basic Iterative Method, Projected Gradient Descent or FGSM^k.

        Parameters
        ----------
        input_or_adv : `numpy.ndarray` or :class:`Adversarial`
            The original, unperturbed input as a `numpy.ndarray` or
            an :class:`Adversarial` instance.
        label : int
            The reference label of the original input. Must be passed
            if `a` is a `numpy.ndarray`, must not be passed if `a` is
            an :class:`Adversarial` instance.
        unpack : bool
            If true, returns the adversarial input, otherwise returns
            the Adversarial object.
        binary_search : bool or int
            Whether to perform a binary search over epsilon and stepsize,
            keeping their ratio constant and using their values to start
            the search. If False, hyperparameters are not optimized.
            Can also be an integer, specifying the number of binary
            search steps (default 20).
        epsilon : float
            Limit on the perturbation size; if binary_search is True,
            this value is only for initialization and automatically
            adapted.
        stepsize : float
            Step size for gradient descent; if binary_search is True,
            this value is only for initialization and automatically
            adapted.
        iterations : int
            Number of iterations for each gradient descent run.
        random_start : bool
            Start the attack from a random point rather than from the
            original input.
        return_early : bool
            Whether an individual gradient descent run should stop as
            soon as an adversarial is found.
        """

        assert epsilon > 0

        yield from self._run(
            a, binary_search, epsilon, stepsize, iterations, random_start, return_early
        )


class AdamProjectedGradientDescentAttack(
    LinfinityGradientMixin,
    LinfinityClippingMixin,
    LinfinityDistanceCheckMixin,
    AdamOptimizerMixin,
    IterativeProjectedGradientBaseAttack,
):

    """The Projected Gradient Descent Attack
    introduced in [1]_, [2]_ without random start using the Adam optimizer.

    When used without a random start, this attack
    is also known as Basic Iterative Method (BIM)
    or FGSM^k.

    References
    ----------
    .. [1] Aleksander Madry, Aleksandar Makelov, Ludwig Schmidt,
           Dimitris Tsipras, Adrian Vladu, "Towards Deep Learning
           Models Resistant to Adversarial Attacks",
           https://arxiv.org/abs/1706.06083

    .. [2] Nicholas Carlini, David Wagner: "Towards Evaluating the
           Robustness of Neural Networks", https://arxiv.org/abs/1608.04644

    .. seealso::

       :class:`LinfinityBasicIterativeAttack` and
       :class:`RandomStartProjectedGradientDescentAttack`

    """

    @generator_decorator
    def as_generator(
        self,
        a,
        binary_search=True,
        epsilon=0.3,
        stepsize=0.01,
        iterations=40,
        random_start=False,
        return_early=True,
    ):

        """Simple iterative gradient-based attack known as
        Basic Iterative Method, Projected Gradient Descent or FGSM^k.

        Parameters
        ----------
        input_or_adv : `numpy.ndarray` or :class:`Adversarial`
            The original, unperturbed input as a `numpy.ndarray` or
            an :class:`Adversarial` instance.
        label : int
            The reference label of the original input. Must be passed
            if `a` is a `numpy.ndarray`, must not be passed if `a` is
            an :class:`Adversarial` instance.
        unpack : bool
            If true, returns the adversarial input, otherwise returns
            the Adversarial object.
        binary_search : bool or int
            Whether to perform a binary search over epsilon and stepsize,
            keeping their ratio constant and using their values to start
            the search. If False, hyperparameters are not optimized.
            Can also be an integer, specifying the number of binary
            search steps (default 20).
        epsilon : float
            Limit on the perturbation size; if binary_search is True,
            this value is only for initialization and automatically
            adapted.
        stepsize : float
            Step size for gradient descent; if binary_search is True,
            this value is only for initialization and automatically
            adapted.
        iterations : int
            Number of iterations for each gradient descent run.
        random_start : bool
            Start the attack from a random point rather than from the
            original input.
        return_early : bool
            Whether an individual gradient descent run should stop as
            soon as an adversarial is found.
        """

        assert epsilon > 0

        yield from self._run(
            a, binary_search, epsilon, stepsize, iterations, random_start, return_early
        )


AdamProjectedGradientDescent = AdamProjectedGradientDescentAttack
AdamPGD = AdamProjectedGradientDescent


class AdamRandomStartProjectedGradientDescentAttack(
    LinfinityGradientMixin,
    LinfinityClippingMixin,
    LinfinityDistanceCheckMixin,
    AdamOptimizerMixin,
    IterativeProjectedGradientBaseAttack,
):

    """The Projected Gradient Descent Attack
    introduced in [1]_, [2]_ with random start using the Adam optimizer.

    References
    ----------
    .. [1] Aleksander Madry, Aleksandar Makelov, Ludwig Schmidt,
           Dimitris Tsipras, Adrian Vladu, "Towards Deep Learning
           Models Resistant to Adversarial Attacks",
           https://arxiv.org/abs/1706.06083

    .. [2] Nicholas Carlini, David Wagner: "Towards Evaluating the
           Robustness of Neural Networks", https://arxiv.org/abs/1608.04644

    .. seealso:: :class:`ProjectedGradientDescentAttack`

    """

    @generator_decorator
    def as_generator(
        self,
        a,
        binary_search=True,
        epsilon=0.3,
        stepsize=0.01,
        iterations=40,
        random_start=True,
        return_early=True,
    ):

        """Simple iterative gradient-based attack known as
        Basic Iterative Method, Projected Gradient Descent or FGSM^k.

        Parameters
        ----------
        input_or_adv : `numpy.ndarray` or :class:`Adversarial`
            The original, unperturbed input as a `numpy.ndarray` or
            an :class:`Adversarial` instance.
        label : int
            The reference label of the original input. Must be passed
            if `a` is a `numpy.ndarray`, must not be passed if `a` is
            an :class:`Adversarial` instance.
        unpack : bool
            If true, returns the adversarial input, otherwise returns
            the Adversarial object.
        binary_search : bool or int
            Whether to perform a binary search over epsilon and stepsize,
            keeping their ratio constant and using their values to start
            the search. If False, hyperparameters are not optimized.
            Can also be an integer, specifying the number of binary
            search steps (default 20).
        epsilon : float
            Limit on the perturbation size; if binary_search is True,
            this value is only for initialization and automatically
            adapted.
        stepsize : float
            Step size for gradient descent; if binary_search is True,
            this value is only for initialization and automatically
            adapted.
        iterations : int
            Number of iterations for each gradient descent run.
        random_start : bool
            Start the attack from a random point rather than from the
            original input.
        return_early : bool
            Whether an individual gradient descent run should stop as
            soon as an adversarial is found.
        """

        assert epsilon > 0

        yield from self._run(
            a, binary_search, epsilon, stepsize, iterations, random_start, return_early
        )


AdamRandomProjectedGradientDescent = (
    AdamRandomStartProjectedGradientDescentAttack
)  # noqa: E501
AdamRandomProjectedGradientDescent.__call__.__doc__ = (
    AdamRandomProjectedGradientDescent.as_generator.__doc__
)

AdamRandomPGD = AdamRandomProjectedGradientDescent
AdamRandomPGD.__call__.__doc__ = AdamRandomPGD.as_generator.__doc__<|MERGE_RESOLUTION|>--- conflicted
+++ resolved
@@ -49,7 +49,6 @@
             class_ = a.original_class
         return targeted, class_
 
-<<<<<<< HEAD
     def _run(
         self,
         a,
@@ -59,13 +58,8 @@
         iterations,
         random_start,
         return_early,
-        gradient_kwargs={},
+        gradient_args={},
     ):
-=======
-    def _run(self, a, binary_search,
-             epsilon, stepsize, iterations,
-             random_start, return_early, gradient_args={}):
->>>>>>> c0515995
         if not a.has_gradient():
             warnings.warn(
                 "applied gradient-based attack to model that"
@@ -83,7 +77,6 @@
             else:
                 k = int(binary_search)
             yield from self._run_binary_search(
-<<<<<<< HEAD
                 a,
                 epsilon,
                 stepsize,
@@ -93,19 +86,13 @@
                 class_,
                 return_early,
                 k=k,
-                gradient_kwargs=gradient_kwargs,
+                gradient_args=gradient_args,
             )
-=======
-                a, epsilon, stepsize, iterations,
-                random_start, targeted, class_, return_early, k=k,
-                gradient_args=gradient_args)
->>>>>>> c0515995
             return
         else:
             optimizer = self._create_optimizer(a, stepsize)
 
             success = yield from self._run_one(
-<<<<<<< HEAD
                 a,
                 epsilon,
                 optimizer,
@@ -114,7 +101,7 @@
                 targeted,
                 class_,
                 return_early,
-                gradient_kwargs,
+                gradient_args,
             )
             return success
 
@@ -129,18 +116,8 @@
         class_,
         return_early,
         k,
-        gradient_kwargs,
+        gradient_args,
     ):
-=======
-                a, epsilon, optimizer, iterations,
-                random_start, targeted, class_, return_early,
-                gradient_args)
-            return success
-
-    def _run_binary_search(self, a, epsilon, stepsize, iterations,
-                           random_start, targeted, class_, return_early, k,
-                           gradient_args):
->>>>>>> c0515995
 
         factor = stepsize / epsilon
 
@@ -149,7 +126,6 @@
             optimizer = self._create_optimizer(a, stepsize)
 
             success = yield from self._run_one(
-<<<<<<< HEAD
                 a,
                 epsilon,
                 optimizer,
@@ -158,13 +134,8 @@
                 targeted,
                 class_,
                 return_early,
-                gradient_kwargs,
+                gradient_args,
             )
-=======
-                a, epsilon, optimizer, iterations,
-                random_start, targeted, class_, return_early,
-                gradient_args)
->>>>>>> c0515995
             return success
 
         for i in range(k):
@@ -189,7 +160,6 @@
                 logging.info("successful for eps = {}".format(epsilon))
             else:
                 bad = epsilon
-<<<<<<< HEAD
                 logging.info("not successful for eps = {}".format(epsilon))
 
     def _run_one(
@@ -202,15 +172,8 @@
         targeted,
         class_,
         return_early,
-        gradient_kwargs,
+        gradient_args,
     ):
-=======
-                logging.info('not successful for eps = {}'.format(epsilon))
-
-    def _run_one(self, a, epsilon, optimizer, iterations,
-                 random_start, targeted, class_, return_early,
-                 gradient_args):
->>>>>>> c0515995
         min_, max_ = a.bounds()
         s = max_ - min_
 
@@ -230,14 +193,9 @@
 
         success = False
         for _ in range(iterations):
-<<<<<<< HEAD
             gradient = yield from self._gradient(
-                a, x, class_, strict=strict, **gradient_kwargs
+                a, x, class_, strict=strict, gradient_args=gradient_args
             )
-=======
-            gradient = yield from self._gradient(a, x, class_, strict=strict,
-                                                 gradient_args=gradient_args)
->>>>>>> c0515995
             # non-strict only for the first call and
             # only if random_start is True
             strict = True
@@ -300,7 +258,7 @@
         """
 
     def _gradient(self, a, x, class_, strict=True, gradient_args={}):
-        q = gradient_args['q']
+        q = gradient_args["q"]
 
         gradient = yield from a.gradient_one(x, class_, strict=strict)
 
@@ -644,7 +602,6 @@
 
         assert 0 <= q < 100.0, "`q` must be in [0, 100)."
 
-<<<<<<< HEAD
         yield from self._run(
             a,
             binary_search,
@@ -653,14 +610,8 @@
             iterations,
             random_start,
             return_early,
-            gradient_kwargs={"q": q},
+            gradient_args={"q": q},
         )
-=======
-        yield from self._run(a, binary_search,
-                             epsilon, stepsize, iterations,
-                             random_start, return_early,
-                             gradient_args={'q': q})
->>>>>>> c0515995
 
 
 SparseL1BasicIterativeAttack.__call__.__doc__ = (
