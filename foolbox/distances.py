--- conflicted
+++ resolved
@@ -36,11 +36,6 @@
    Distance
 
 """
-<<<<<<< HEAD
-from __future__ import division
-=======
-import sys
->>>>>>> 0d5decab
 import abc
 from abc import abstractmethod
 import functools
