--- conflicted
+++ resolved
@@ -10,14 +10,11 @@
 from .contrast import LinearSearchContrastReductionAttack  # noqa: F401
 from .inversion import InversionAttack  # noqa: F401
 from .blended_noise import LinearSearchBlendedUniformNoiseAttack  # noqa: F401
-<<<<<<< HEAD
 from .additive_noise import L2AdditiveGaussianNoiseAttack  # noqa: F401
 from .additive_noise import L2RepeatedAdditiveGaussianNoiseAttack  # noqa: F401
 from .saltandpepper import SaltAndPepperNoiseAttack  # noqa: F401
 from .binarization import BinarizationRefinementAttack  # noqa: F401
-=======
 from .boundary_attack import BoundaryAttack  # noqa: F401
->>>>>>> 66ff8e2b
 
 FGM = L2FastGradientAttack
 FGSM = LinfinityFastGradientAttack
